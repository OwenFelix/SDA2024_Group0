--- conflicted
+++ resolved
@@ -1,10 +1,9 @@
 # SDA2024_Group0
 
-<<<<<<< HEAD
 You have to install PyQt5 to be able to run the geographical plots. You can install it by running the following command in your terminal:
 
 pip install PyQt5
-=======
+
 ## Project description
 lorem ipsum dolor sit amet, consectetur adipiscing elit. Nullam nec elit
 nec nunc ultricies ultricies.
@@ -22,5 +21,4 @@
 * shutil
 * pathlib
 * requests
-* zipfile
->>>>>>> b73c3ba1
+* zipfile