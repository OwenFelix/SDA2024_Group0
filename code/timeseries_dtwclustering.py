"""
timeseries_dtwclustering.py

DESCRIPTION:
This script performs dynamic time warping clustering on the sentiment time
series data for the US presidential candidates Donald Trump and Joe Biden.
The script loads the sentiment time series data from a pickle file, filters
the states based on their political leaning, computes the dynamic time warping
(DTW) matrix for the sentiment time series data, performs hierarchical
clustering on the DTW matrix, and evaluates the clustering results using
accuracy, silhouette score, and permutation tests.
"""

import numpy as np  # For numerical operations
import pickle  # For loading the model
import tslearn.metrics  # For time series analysis
import scipy.cluster.hierarchy  # For hierarchical clustering
from sklearn.metrics import silhouette_score  # For measuring cluster quality
from scipy.stats import permutation_test  # For hypothesis testing


def get_state_color_map():
    """Returns a mapping of states to their political leaning colors."""
    return {
        'CA': 'blue', 'NY': 'blue', 'IL': 'blue', 'WA': 'blue',
        'MI': 'swing', 'TX': 'red', 'FL': 'swing', 'GA': 'red',
        'OH': 'swing', 'NC': 'swing', 'PA': 'swing', 'AZ': 'swing',
        'MA': 'blue', 'NJ': 'blue', 'VA': 'blue', 'TN': 'red',
        'IN': 'red', 'MO': 'red', 'MD': 'blue', 'WI': 'swing',
        'MN': 'swing', 'CO': 'swing', 'AL': 'red', 'SC': 'red',
        'LA': 'red', 'KY': 'red', 'OR': 'blue', 'CT': 'blue',
        'IA': 'swing', 'MS': 'red', 'AR': 'red', 'UT': 'red',
        'NV': 'swing', 'KS': 'red', 'NM': 'swing', 'NE': 'red',
        'ID': 'red', 'WV': 'red', 'HI': 'blue', 'ME': 'swing',
        'NH': 'swing', 'MT': 'red', 'RI': 'blue', 'DE': 'blue',
        'ND': 'red', 'AK': 'red', 'VT': 'blue', 'WY': 'red'
    }


def get_state_groups(state_color_map):
    """
    Get the states in the blue and red groups.
    """
    blue_states = [state for state in state_color_map.keys()
                   if state_color_map[state] == 'blue']
    red_states = [state for state in state_color_map.keys()
                  if state_color_map[state] == 'red']
    return blue_states, red_states


def load_timeseries_data(filepath):
    """Loads the timeseries data from a pickle file."""
    with open(filepath, 'rb') as f:
        return pickle.load(f)


def filter_states_by_color(timeseries, state_color_map, colors):
    """
    Filters states based on specified colors
    and returns their timeseries data.
    """
    return {state: timeseries[state] for state, color
            in state_color_map.items() if color in colors}


def compute_sentiment_timeseries(robust_states, candidate):
    """Extracts sentiment time series data for a given candidate."""
    return {
        state: np.array(data[candidate])[:, 0]
        for state, data in robust_states.items()
    }


def compute_dtw_matrix(states, sentiment_data):
    """Computes the DTW matrix for the given states and sentiment data."""
    n_states = len(states)
    dtw_matrix = np.zeros((n_states, n_states))
    state_list = list(states)

    for i, state1 in enumerate(state_list):
        for j, state2 in enumerate(state_list):
            if i > j:
                dtw_matrix[i, j] = dtw_matrix[j, i]
            else:
                dtw_matrix[i, j] = tslearn.metrics.dtw(
                    sentiment_data[state1], sentiment_data[state2]
                )
    return dtw_matrix


def cluster_states(dtw_matrix, n_clusters=2):
    """Performs hierarchical clustering on the DTW matrix."""
    linkage_matrix = scipy.cluster.hierarchy.linkage(dtw_matrix)
    return scipy.cluster.hierarchy.fcluster(linkage_matrix,
                                            n_clusters, criterion='maxclust')


def calculate_accuracy(cluster_assignments, blue_states, red_states):
    """This function calculates the accuracy of the clustering."""
    true_labels = [0] * len(blue_states) + [1] * len(red_states)
    accuracy = np.mean(cluster_assignments == true_labels)
    return accuracy, true_labels


def cluster_distinction_test(X, cluster_assignments):
    """Test for distinct clustering using the silhouette score."""
    return silhouette_score(X, cluster_assignments)


def calculate_p_value(cluster_assignments, true_labels,
                      n_permutations=1000):
    """Permutation test for comparing clustering to random assignments."""
    def statistic(cluster_assignments, true_labels):
        return np.mean(cluster_assignments == true_labels)

    data = (cluster_assignments, true_labels)
    p_value = permutation_test(
        data, statistic, permutation_type='pairings',
        n_resamples=n_permutations, alternative='greater'
    ).pvalue

    return p_value


def random_clustering_test(X, cluster_assignments, true_labels, n_iter=100):
    """
    First adds noise to the dtw_matrix, and then perform the
    permutation test n_iter times on the matrix with each time new noise.
    """
    n_states = X.shape[0]
    p_values = np.zeros(n_iter)
    for i in range(n_iter):
        noise = np.random.normal(0, 0.1, (n_states, n_states))
        noisy_matrix = X + noise
        cluster_assignments = cluster_states(noisy_matrix)
        p_values[i] = calculate_p_value(cluster_assignments, true_labels)
    return p_values


def main():
    # Step 1: Load data and prepare state data
<<<<<<< HEAD
    timeseries = load_timeseries_data('../tmp/timeseries_no_gaussian.pkl')
=======
    timeseries = load_timeseries_data('../tmp/timeseries.pkl')
>>>>>>> c6e8d20b
    state_color_map = get_state_color_map()

    # Step 2: Filter states
    robust_states = filter_states_by_color(
        timeseries, state_color_map, colors=['blue', 'red']
    )

    # Step 3: Precompute sentiment time series
    sentiment_biden = compute_sentiment_timeseries(robust_states, 'biden')
    sentiment_trump = compute_sentiment_timeseries(robust_states, 'trump')

    # Step 4: Compute DTW matrices
    dtw_matrix_biden = compute_dtw_matrix(robust_states, sentiment_biden)
    dtw_matrix_trump = compute_dtw_matrix(robust_states, sentiment_trump)

    # Step 5: Combine DTW matrices, standarize and cluster
    dtw_matrix = dtw_matrix_biden + dtw_matrix_trump
    dtw_matrix = (dtw_matrix - np.mean(dtw_matrix)) / np.std(dtw_matrix)
    cluster_labels = cluster_states(dtw_matrix)

    # Step 6: Calculate accuracy
    blue_states, red_states = get_state_groups(state_color_map)
    accuracy, true_labels = calculate_accuracy(
        cluster_labels, blue_states, red_states)

    print(f'Accuracy: {accuracy}')

    # Step 7: Test the hypotheses
    silhouette_avg = cluster_distinction_test(dtw_matrix, cluster_labels)
    p_value = random_clustering_test(dtw_matrix, cluster_labels, true_labels)
    print(f'Silhouette Average: {silhouette_avg}')
    print(f'P-value: {p_value.mean()}')

    # Step 8: Print the hypothesis test results
    if silhouette_avg > 0.5:
        print('Reject the null hypothesis that '
              'the clusters are not distinct.')
    else:
        print('Fail to reject the null hypothesis '
              'that the clusters are not distinct.')

    if p_value.mean() < 0.05:
        print('Reject the null hypothesis that the '
              'clustering is not better than random.')
    else:
        print('Fail to reject the null hypothesis that '
              'the clustering is not better than random.')


if __name__ == '__main__':
    main()<|MERGE_RESOLUTION|>--- conflicted
+++ resolved
@@ -139,11 +139,7 @@
 
 def main():
     # Step 1: Load data and prepare state data
-<<<<<<< HEAD
     timeseries = load_timeseries_data('../tmp/timeseries_no_gaussian.pkl')
-=======
-    timeseries = load_timeseries_data('../tmp/timeseries.pkl')
->>>>>>> c6e8d20b
     state_color_map = get_state_color_map()
 
     # Step 2: Filter states
