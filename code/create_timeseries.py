"""
create_timeseries.py

DESCRIPTION:
This script creates time series data for each state based on the sentiment
polarity of tweets. The sentiment polarity is calculated using a weighted
mean of sentiment polarity for a group of tweets within a time period. The
weights are based on the number of likes and retweets of each tweet. We
can use this data to plot the sentiment polarity of tweets for both
candidates in each state.
"""

import pandas as pd  # For data manipulation
import matplotlib.pyplot as plt  # For plotting
import numpy as np  # For numerical operations
import pickle  # For saving the model
import warnings  # For handling warnings

# Ignore warnings
warnings.filterwarnings('ignore')


def weighted_mean(x):
    """
    Calculate the weighted mean of sentiment polarity for a group using
    the number of likes and retweets as weights.

    :param x: DataFrame (a group of tweets within a time period)
    :return: Weighted mean of sentiment polarity
    """
    # Extract columns
    likes = x['likes']
    retweets = x['retweet_count']
    sentiment_polarity = x['sentiment_polarity']

    # Calculate sentiment-based weights
    sentiment_weight = 2 * np.log1p(likes) + 5 * np.log1p(retweets)
    sentiment_weight = np.where(sentiment_weight == 0, 1, sentiment_weight)

    # Normalize weights
    sentiment_weight /= np.sum(sentiment_weight)

    # Calculate the weighted mean of sentiment polarity
    return np.sum(sentiment_polarity * sentiment_weight)


def create_timeseries(data, state_code, window_size):
    """
    Create time series data for a given state based on the sentiment
    polarity of tweets.
    """
    tweets = data[data['state_code'] == state_code]

    # Convert the 'created_at' column to datetime and set it as the index
    tweets.loc[:, 'created_at'] = pd.to_datetime(tweets['created_at'])
    tweets = tweets.set_index('created_at')

    # Sort by datetime index
    tweets = tweets.sort_index()

    # Ensure sentiment_polarity is in the correct format (float)
    tweets['sentiment_polarity'] = tweets['sentiment_polarity'].astype(float)

    # Create rolling windows based on the specified window size
    rolling_tweets = tweets.rolling(window_size)

    # Initialize a list to store processed intervals (weighted means)
    intervals = []

    # Loop through each window and calculate the weighted mean sentiment
    # polarity
    for interval in rolling_tweets:
        intervals.append(weighted_mean(interval))

    # Make a list of tuples with the intervals and the corresponding dates
    tupled_intervals = list(zip(intervals, tweets.index))

    return intervals, tweets, tupled_intervals


def plot_sentiment_polarity(biden_data, trump_data, state_code, window_size):
    # Create time series for Joe Biden and Donald Trump
    biden_intervals, tweets_biden, _ = create_timeseries(
        biden_data, state_code, window_size)
    trump_intervals, tweets_trump, _ = create_timeseries(
        trump_data, state_code, window_size)

    # Plot the sentiment polarity
    plt.figure(figsize=(12, 6))
    plt.plot(tweets_biden.index, biden_intervals,
             label='Joe Biden', color='blue')
    plt.plot(tweets_trump.index, trump_intervals,
             label='Donald Trump', color='red')
    plt.axhline(y=0, color='black', linestyle='--', label='Neutral')
    plt.xlabel('Date')
    plt.ylabel('Sentiment Polarity')
    plt.title(f'Sentiment Polarity of Tweets in {state_code}')
    plt.legend()
    plt.show()


# Load the biden dataset
biden_tweets = pd.read_csv("../data/tweets/cleaned_hashtag_joebiden.csv")
trump_tweets = pd.read_csv("../data/tweets/cleaned_hashtag_donaldtrump.csv")

<<<<<<< HEAD
timeseries = {}

# state_codes = ['CA', 'NY', 'IL', 'WA', 'MI', 'TX', 'FL', 'GA', 'OH', 'NC']
=======
# Get the states codes
voting_results = pd.read_csv('../data/election_results/voting.csv')
state_codes = voting_results['state_abr'].tolist()
>>>>>>> 5280c045

# Create time series data for each state
timeseries = {}
for state in state_codes:
    _, __, biden_tuples = create_timeseries(biden_tweets, state, '24h')
    _, __, trump_tuples = create_timeseries(trump_tweets, state, '24h')
    timeseries[state] = {'biden': biden_tuples,
                         'trump': trump_tuples}

# Save the timeseries data
with open('../data/timeseries.pkl', 'wb') as f:
    pickle.dump(timeseries, f)<|MERGE_RESOLUTION|>--- conflicted
+++ resolved
@@ -103,15 +103,9 @@
 biden_tweets = pd.read_csv("../data/tweets/cleaned_hashtag_joebiden.csv")
 trump_tweets = pd.read_csv("../data/tweets/cleaned_hashtag_donaldtrump.csv")
 
-<<<<<<< HEAD
-timeseries = {}
-
-# state_codes = ['CA', 'NY', 'IL', 'WA', 'MI', 'TX', 'FL', 'GA', 'OH', 'NC']
-=======
 # Get the states codes
 voting_results = pd.read_csv('../data/election_results/voting.csv')
 state_codes = voting_results['state_abr'].tolist()
->>>>>>> 5280c045
 
 # Create time series data for each state
 timeseries = {}
