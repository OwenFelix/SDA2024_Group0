--- conflicted
+++ resolved
@@ -133,15 +133,8 @@
 
 
 # Check if files are already downloaded
-<<<<<<< HEAD
 if (Path(__file__).parent / ".." / "tmp" / "cleaned_hashtag_donaldtrump.csv").exists() \
         and (Path(__file__).parent / ".." / "tmp" / "cleaned_hashtag_joebiden.csv").exists():
-=======
-if (Path(__file__).parent / ".." / "tmp" /
-    "cleaned_hashtag_donaldtrump.csv").exists() and \
-    (Path(__file__).parent / ".." / "tmp" /
-     "cleaned_hashtag_joebiden.csv").exists():
->>>>>>> 22e1b191
     print("Data already downloaded")
 else:
     # Load the datasets
